--- conflicted
+++ resolved
@@ -71,51 +71,6 @@
 
 Deployment of trusted systems requires strong
 identification~\citep{Martin:08:The-ten-page-in} ensuring a remote
-<<<<<<< HEAD
-device is unambiguously associated with an identity.  Specifically,
-the identity must be: (i) stored in a way that prevents use by other
-devices; and (ii) generated and bound to the device using good
-credentials.  Without strong identification a malicious source can spoof
-an identity by producing and using an invalid identity or stealing and
-using an identity from a good entity.
-
-One method for implementing strong identity is a \emph{secure device
-  identifier (DevID)}~\citep{DevIDSpec-IEEE}.  A DevID is an
-identifier that is cryptographically bound to a device by a trusted
-party and protected to prevent usage outside the owning device.  The
-DevID concept is realized using a Trusted Platform Module (TPM) to
-generate and protect DevID instances~\citep{DevIDSpec-TCG}.  The TPM's
-capabilities for generating, chaining, and protecting keys provides an
-ideal environment for implementing DevIDs.
-
-The Trusted Computing Group DevID Specification~\citep{DevIDSpec-TCG}
-describes protocols for assuring a key to be resident in a specific
-device's TPM. These protocols are performed by a trusted
-Certificate Authority (CA) in communication with a
-certificate-requesting device and maintain a cryptographic evidentiary
-chain linking a DevID to a specific TPM-containing device.  For each
-provisioning procedure, the TCG outlines a protocol for the CA and the
-certificate-requesting entity. Furthermore, the TCG claims that each
-protocol provides assurances that form the basis for the resulting
-cryptographic evidentiary chain.  Each assurance manifests as a
-statement about TPM-residency, key attributes, or previously-issued
-certificates.
-
-Our work examines correctness of two key certification protocols: (i) OEM
-Creation of an IAK Certificate based on an EK Certificate; and (ii) Owner
-Creation of an LAK Certificate based on an IAK Certificate. These DevID
-establishment protocols are essential for our work in remote
-attestation~\citep{Coker::Principles-of-R,petz2022innovations} where device
-appraisal requires strong identification of an attestation source. Specifically,
-that the signing key for attestation is bound to the attestation manager
-responsible for attestation.  Formal verification is required for integration
-into our verified/synthesized attestation
-manager~\citep{petz2022innovations}.  Contributions of this research
-include: (i) design and implementation of an abstract formal model of TPM
-command execution; (ii) an in-depth analysis of the TCG-provided IAK and LAK
-certification protocols, and (iii) a recommendation for clarifying the IAK
-provisioning procedure.
-=======
 device is unambiguously associated with an identity. Strong identity
 has two properties: (i) generated and bound to the device using good
 credentials (integrity); and (ii) stored in a way that prevents use by
@@ -150,7 +105,6 @@
 (ii) an in-depth analysis of the TCG-provided IAK and LAK
 certification protocols, and (iii) a recommendation for clarifying the
 IAK provisioning procedure.
->>>>>>> d5cf0682
 
 \section{Related Work}
 The Privacy CA protocol for the TPM 1.2 has been extensively studied
